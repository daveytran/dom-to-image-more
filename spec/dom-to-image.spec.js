(function (global) {
    'use strict';

    var assert = global.chai.assert;
    var imagediff = global.imagediff;
    var domtoimage = global.domtoimage;
    var Promise = global.Promise;

    var BASE_URL = '/base/spec/resources/';

    describe('domtoimage', function () {

        afterEach(purgePage);

        it('should load', function () {
            assert.ok(domtoimage);
        });

        it('should render simple node', function (done) {
            loadTestPage(
                    'simple/dom-node.html',
                    'simple/style.css',
                    'simple/control-image'
                ).then(function () {
                    checkRendering(domtoimage.toDataUrl, done);
                })
                .catch(error);
        });

        it.skip('should render big node', function (done) {
            this.timeout(30000);
            loadTestPage(
<<<<<<< HEAD
                    'big/dom-node.html',
                    'big/style.css',
                    'big/control-image'
                ).then(function () {
                    var domNode = $('#dom-node')[0];
=======
                'big/dom-node.html',
                'big/style.css',
                'big/control-image'
            ).then(function () {
                    var domNode = $('#root')[0];
>>>>>>> 09397940
                    var child = $('.dom-child-node')[0];
                    for (var i = 0; i < 1000; i++) {
                        domNode.appendChild(child.cloneNode(true));
                    }
                    checkRendering(domtoimage.toDataUrl, done);
                })
                .catch(error);
        });

        it('should handle "#" in colors and attributes', function (done) {
            loadTestPage(
                    'hash/dom-node.html',
                    'hash/style.css',
                    'simple/control-image'
                ).then(function () {
                    checkRendering(domtoimage.toDataUrl, done);
                })
                .catch(error);
        });

        it('should render nested svg with broken namespace', function (done) {
            loadTestPage(
                    'svg/dom-node.html',
                    'svg/style.css',
                    'svg/control-image'
                ).then(function () {
                    checkRendering(domtoimage.toDataUrl, done);
                })
                .catch(error);
        });

<<<<<<< HEAD
        function drawControlImage(image) {
            $('#canvas')[0].getContext('2d').drawImage(image, 0, 0);
        }

        it('should render text nodes', function (done) {
=======
        it('should render correctly when the node is bigger than container', function (done) {
            loadTestPage(
                'scroll/dom-node.html',
                'scroll/style.css',
                'scroll/control-image'
            ).then(function () {
                    var domNode = $('#root')[0];
                    var controlImg = $('#control-image')[0];
                    domtoimage.toDataUrl(domNode, function (dataUrl) {
                        compare(dataUrl, controlImg, domNode, done);
                    });
                });
        });

        it('should render nested text nodes', function (done) {
>>>>>>> 09397940
            loadTestPage(
                    'text/dom-node.html'
                ).then(function () {
                    var domNode = $('#dom-node')[0];
                    domtoimage.toImage(domNode, function (image) {
                        drawControlImage(image);
                        assert.include(image.src, 'someText', 'text should be preserved');
                        assert.include(image.src, 'someMoreText', 'text should be preserved');
                        done();
                    });
                })
                .catch(error);
        });

        it('should render to blob', function (done) {
            loadTestPage(
                    'simple/dom-node.html',
                    'simple/style.css',
                    'simple/control-image'
                ).then(function () {
                    checkRendering(function (domNode, callback) {
                        domtoimage.toBlob(domNode, function (blob) {
                            callback(global.URL.createObjectURL(blob));
                        });
                    }, done);
                })
                .catch(error);
        });

        describe('resource loader', function () {

            it('should get and encode resource', function (done) {
                loadText('fonts/fontawesome.base64')
                    .then(function (testContent) {
                        domtoimage.impl.resourceLoader.load(BASE_URL + 'fonts/fontawesome.woff2')
                            .then(function (content) {
                                assert.equal(content, testContent);
                            })
                            .then(done)
                            .catch(error);
                    });
            });

            it('should reject when resource not available', function (done) {
                domtoimage.impl.resourceLoader.load('nonexistent file')
                    .catch(function (error) {
                        assert.ok(error.message);
                    })
                    .then(done);
            });
        });

        describe('web fonts', function () {

            var webFontRule = domtoimage.impl.webFontRule;

            it('should find all web font rules in document', function (done) {
                loadTestPage(
                        'fonts/empty.html',
                        'fonts/rules.css'
                    ).then(function () {
                        return webFontRule.readAll(global.document);
                    })
                    .then(function (fontRules) {
                        var rules = fontRules.rules();
                        assert.deepEqual(Object.keys(rules), ['Font1', 'Font2']);

                        assert.deepEqual({
                                'http://fonts.com/font1.woff': 'woff',
                                'http://fonts.com/font1.woff2': 'woff2'
                            },
                            rules['Font1'].data().urls());

                        assert.deepEqual({
                            'http://fonts.com/font2.ttf': 'truetype'
                        }, rules['Font2'].data().urls());

                        assert.include(rules['Font1'].data().cssText(), 'Font1');
                        assert.include(rules['Font2'].data().cssText(), 'Font2');
                    })
                    .then(done)
                    .catch(error);
            });

            it('should resolve relative font urls', function (done) {
                loadTestPage(
                        'fonts/rules-relative.html'
                    ).then(function () {
                        return webFontRule.readAll(global.document);
                    })
                    .then(function (fontRules) {
                        var rules = fontRules.rules();
                        assert.include(Object.keys(rules['Font1'].data().urls())[0], '/base/spec/resources/font1.woff');
                        assert.include(Object.keys(rules['Font2'].data().urls())[0], '/base/spec/resources/fonts/font2.woff2');
                    })
                    .then(done)
                    .catch(error);
            });


            it('should embed web font', function (done) {
                // given
                var cssText, controlString;
                Promise.all(
                        [
                            loadText('fonts/cssText').then(function (text) {
                                cssText = text;
                            }),
                            loadText('fonts/font-face.css').then(function (text) {
                                controlString = text;
                            })
                        ])
                    .then(function () {
                        // when
                        var fontFaceRule = webFontRule.impl.createRule({
                            cssText: function () {
                                return cssText;
                            },
                            urls: function () {
                                return {
                                    'http://fonts.com/font1.woff2': 'woff2',
                                    'font1.woff': 'woff'
                                };
                            }
                        });
                        return fontFaceRule.embed(mockResourceLoader({
                            'http://fonts.com/font1.woff2': 'AAA',
                            'font1.woff': 'BBB'
                        }));
                    })
                    .then(function (cssRuleString) {
                        // then
                        assert.equal(cssRuleString, controlString);
                    })
                    .then(done)
                    .catch(error);
            });

            it('should create style with web font rules', function (done) {
                // given
                loadTestPage(
                        'fonts/empty.html',
                        'fonts/style.css'
                    ).then(function () {
                        return webFontRule.readAll(global.document)
                            .then(function (webFontRules) {
                                return webFontRules.embedAll(Object.keys(webFontRules.rules()), mockResourceLoader({
                                    'http://fonts.com/font1.woff2': 'AAA',
                                    'http://fonts.com/font2.ttf': 'CCC'
                                }));
                            });

                    })
                    .then(function (cssText) {
                        assert.include(cssText, 'url("data:font/woff2;base64,AAA")');
                        assert.include(cssText, 'url("data:font/truetype;base64,CCC")');
                    })
                    .then(done)
                    .catch(error);
            });

            it('should render web fonts', function (done) {
                this.timeout(10000);
                loadTestPage(
                        'fonts/regression.html',
                        'fonts/regression.css'
                    ).then(function () {
                        var domNode = $('#dom-node')[0];
                        domtoimage.toImage(domNode, function (image) {
                            drawControlImage(image);
                            // console.error(image.src);
                            //done();
                        });
                    })
                    .catch(error);
                /*.catch(function(e){
                 console.error(e);
                 })*/
                ;
            });
        });

<<<<<<< HEAD
        function error(e) {
            console.error(e.toString() + '\n' + e.stack);
        }

        function checkRendering(makeDataUrl, done) {
=======
        it('should use node filter', function (done) {
            loadTestPage(
                'filter/dom-node.html',
                'filter/style.css',
                'filter/control-image'
            ).then(function () {
                    var domNode = $('#dom-node')[0];
                    var controlImg = $('#control-image')[0];
                    domtoimage.toDataUrl(domNode, function (dataUrl) {
                        compare(dataUrl, controlImg, domNode, done);
                    }, {
                        filter: function (node) {
                            if (node.classList)
                                return !node.classList.contains('omit');
                            return true;
                        }
                    });
                });
        });

        function checkRendering(done) {
>>>>>>> 09397940
            var domNode = $('#dom-node')[0];
            var canvas = $('#canvas')[0];
            canvas.height = domNode.offsetHeight.toString();
            canvas.width = domNode.offsetWidth.toString();
            makeDataUrl(domNode, function (dataUrl) {
                checkDataUrl(dataUrl, done);
            });
        }

        function checkDataUrl(imageDataUrl, done) {
            var control = $('#control-image')[0];
            var rendered = new Image();
            rendered.onload = function () {
                drawControlImage(rendered);
                assert.ok(imagediff.equal(rendered, control), 'rendered and control images should be equal');
                done();
            };
<<<<<<< HEAD
            rendered.src = imageDataUrl;
=======
            img.src = imgUrl;
        }

        function drawRenderedImage(image, node) {
            var canvas = $('#canvas')[0];
            canvas.height = node.scrollHeight.toString();
            canvas.width = node.scrollWidth.toString();
            canvas.getContext('2d').drawImage(image, 0, 0);
>>>>>>> 09397940
        }

        function loadTestPage(domFile, cssFile, controlImageFile) {
            return loadPage()
                .then(function () {
                    return loadText(domFile).then(function (domHtml) {
                        document.getElementById('root').innerHTML = domHtml;
                    });
                })
                .then(function () {
                    if (cssFile)
                        return loadText(cssFile).then(function (cssText) {
                            document.getElementById('style').appendChild(document.createTextNode(cssText));
                        });
                })
                .then(function () {
                    if (controlImageFile)
                        return loadText(controlImageFile).then(function (imageHtml) {
                            document.getElementById('control-image').src = imageHtml;
                        });
                })
        }


        function loadPage() {
            return loadText('page.html').then(function (text) {
                var root = document.createElement('div');
                root.id = 'test-root';
                root.innerHTML = text;
                document.body.appendChild(root);
            });
        }

        function purgePage() {
            var root = document.getElementById('test-root');
            if (root) root.remove();
        }

        function loadText(fileName) {
            var url = BASE_URL + fileName;
            var request = new XMLHttpRequest();
            request.open('GET', url, true);
            request.responseType = 'text/plain';

            return new Promise(function (resolve, reject) {
                request.onload = function () {
                    if (this.status == 200)
                        resolve(request.response.toString().trim());
                    else
                        reject(new Error('cannot load ' + url));
                };
                request.send();
            });
        }

        function mockResourceLoader(content) {
            return {
                load: function (url) {
                    return new Promise(function (resolve, reject) {
                        resolve(content[url]);
                    });
                }
            };
        }
    });
})
(this);<|MERGE_RESOLUTION|>--- conflicted
+++ resolved
@@ -1,4 +1,4 @@
-(function (global) {
+(function(global) {
     'use strict';
 
     var assert = global.chai.assert;
@@ -8,41 +8,33 @@
 
     var BASE_URL = '/base/spec/resources/';
 
-    describe('domtoimage', function () {
+    describe('domtoimage', function() {
 
         afterEach(purgePage);
 
-        it('should load', function () {
+        it('should load', function() {
             assert.ok(domtoimage);
         });
 
-        it('should render simple node', function (done) {
+        it('should render simple node', function(done) {
             loadTestPage(
                     'simple/dom-node.html',
                     'simple/style.css',
                     'simple/control-image'
-                ).then(function () {
+                ).then(function() {
                     checkRendering(domtoimage.toDataUrl, done);
                 })
                 .catch(error);
         });
 
-        it.skip('should render big node', function (done) {
+        it('should render big node', function(done) {
             this.timeout(30000);
             loadTestPage(
-<<<<<<< HEAD
                     'big/dom-node.html',
                     'big/style.css',
                     'big/control-image'
-                ).then(function () {
-                    var domNode = $('#dom-node')[0];
-=======
-                'big/dom-node.html',
-                'big/style.css',
-                'big/control-image'
-            ).then(function () {
+                ).then(function() {
                     var domNode = $('#root')[0];
->>>>>>> 09397940
                     var child = $('.dom-child-node')[0];
                     for (var i = 0; i < 1000; i++) {
                         domNode.appendChild(child.cloneNode(true));
@@ -52,56 +44,52 @@
                 .catch(error);
         });
 
-        it('should handle "#" in colors and attributes', function (done) {
+        it('should handle "#" in colors and attributes', function(done) {
             loadTestPage(
                     'hash/dom-node.html',
                     'hash/style.css',
                     'simple/control-image'
-                ).then(function () {
+                ).then(function() {
                     checkRendering(domtoimage.toDataUrl, done);
                 })
                 .catch(error);
         });
 
-        it('should render nested svg with broken namespace', function (done) {
+        it('should render nested svg with broken namespace', function(done) {
             loadTestPage(
                     'svg/dom-node.html',
                     'svg/style.css',
                     'svg/control-image'
-                ).then(function () {
+                ).then(function() {
                     checkRendering(domtoimage.toDataUrl, done);
                 })
                 .catch(error);
         });
 
-<<<<<<< HEAD
         function drawControlImage(image) {
             $('#canvas')[0].getContext('2d').drawImage(image, 0, 0);
         }
 
-        it('should render text nodes', function (done) {
-=======
-        it('should render correctly when the node is bigger than container', function (done) {
+        it('should render correctly when the node is bigger than container', function(done) {
             loadTestPage(
                 'scroll/dom-node.html',
                 'scroll/style.css',
                 'scroll/control-image'
-            ).then(function () {
-                    var domNode = $('#root')[0];
-                    var controlImg = $('#control-image')[0];
-                    domtoimage.toDataUrl(domNode, function (dataUrl) {
-                        compare(dataUrl, controlImg, domNode, done);
-                    });
+            ).then(function() {
+                var domNode = $('#root')[0];
+                var controlImg = $('#control-image')[0];
+                domtoimage.toDataUrl(domNode, function(dataUrl) {
+                    compare(dataUrl, controlImg, domNode, done);
                 });
-        });
-
-        it('should render nested text nodes', function (done) {
->>>>>>> 09397940
+            });
+        });
+
+        it('should render nested text nodes', function(done) {
             loadTestPage(
                     'text/dom-node.html'
-                ).then(function () {
+                ).then(function() {
                     var domNode = $('#dom-node')[0];
-                    domtoimage.toImage(domNode, function (image) {
+                    domtoimage.toImage(domNode, function(image) {
                         drawControlImage(image);
                         assert.include(image.src, 'someText', 'text should be preserved');
                         assert.include(image.src, 'someMoreText', 'text should be preserved');
@@ -111,14 +99,14 @@
                 .catch(error);
         });
 
-        it('should render to blob', function (done) {
+        it('should render to blob', function(done) {
             loadTestPage(
                     'simple/dom-node.html',
                     'simple/style.css',
                     'simple/control-image'
-                ).then(function () {
-                    checkRendering(function (domNode, callback) {
-                        domtoimage.toBlob(domNode, function (blob) {
+                ).then(function() {
+                    checkRendering(function(domNode, callback) {
+                        domtoimage.toBlob(domNode, function(blob) {
                             callback(global.URL.createObjectURL(blob));
                         });
                     }, done);
@@ -126,13 +114,13 @@
                 .catch(error);
         });
 
-        describe('resource loader', function () {
-
-            it('should get and encode resource', function (done) {
+        describe('resource loader', function() {
+
+            it('should get and encode resource', function(done) {
                 loadText('fonts/fontawesome.base64')
-                    .then(function (testContent) {
+                    .then(function(testContent) {
                         domtoimage.impl.resourceLoader.load(BASE_URL + 'fonts/fontawesome.woff2')
-                            .then(function (content) {
+                            .then(function(content) {
                                 assert.equal(content, testContent);
                             })
                             .then(done)
@@ -140,27 +128,27 @@
                     });
             });
 
-            it('should reject when resource not available', function (done) {
+            it('should reject when resource not available', function(done) {
                 domtoimage.impl.resourceLoader.load('nonexistent file')
-                    .catch(function (error) {
+                    .catch(function(error) {
                         assert.ok(error.message);
                     })
                     .then(done);
             });
         });
 
-        describe('web fonts', function () {
+        describe('web fonts', function() {
 
             var webFontRule = domtoimage.impl.webFontRule;
 
-            it('should find all web font rules in document', function (done) {
+            it('should find all web font rules in document', function(done) {
                 loadTestPage(
                         'fonts/empty.html',
                         'fonts/rules.css'
-                    ).then(function () {
+                    ).then(function() {
                         return webFontRule.readAll(global.document);
                     })
-                    .then(function (fontRules) {
+                    .then(function(fontRules) {
                         var rules = fontRules.rules();
                         assert.deepEqual(Object.keys(rules), ['Font1', 'Font2']);
 
@@ -181,13 +169,13 @@
                     .catch(error);
             });
 
-            it('should resolve relative font urls', function (done) {
+            it('should resolve relative font urls', function(done) {
                 loadTestPage(
                         'fonts/rules-relative.html'
-                    ).then(function () {
+                    ).then(function() {
                         return webFontRule.readAll(global.document);
                     })
-                    .then(function (fontRules) {
+                    .then(function(fontRules) {
                         var rules = fontRules.rules();
                         assert.include(Object.keys(rules['Font1'].data().urls())[0], '/base/spec/resources/font1.woff');
                         assert.include(Object.keys(rules['Font2'].data().urls())[0], '/base/spec/resources/fonts/font2.woff2');
@@ -197,25 +185,25 @@
             });
 
 
-            it('should embed web font', function (done) {
+            it('should embed web font', function(done) {
                 // given
                 var cssText, controlString;
                 Promise.all(
                         [
-                            loadText('fonts/cssText').then(function (text) {
+                            loadText('fonts/cssText').then(function(text) {
                                 cssText = text;
                             }),
-                            loadText('fonts/font-face.css').then(function (text) {
+                            loadText('fonts/font-face.css').then(function(text) {
                                 controlString = text;
                             })
                         ])
-                    .then(function () {
+                    .then(function() {
                         // when
                         var fontFaceRule = webFontRule.impl.createRule({
-                            cssText: function () {
+                            cssText: function() {
                                 return cssText;
                             },
-                            urls: function () {
+                            urls: function() {
                                 return {
                                     'http://fonts.com/font1.woff2': 'woff2',
                                     'font1.woff': 'woff'
@@ -227,7 +215,7 @@
                             'font1.woff': 'BBB'
                         }));
                     })
-                    .then(function (cssRuleString) {
+                    .then(function(cssRuleString) {
                         // then
                         assert.equal(cssRuleString, controlString);
                     })
@@ -235,14 +223,14 @@
                     .catch(error);
             });
 
-            it('should create style with web font rules', function (done) {
+            it('should create style with web font rules', function(done) {
                 // given
                 loadTestPage(
                         'fonts/empty.html',
                         'fonts/style.css'
-                    ).then(function () {
+                    ).then(function() {
                         return webFontRule.readAll(global.document)
-                            .then(function (webFontRules) {
+                            .then(function(webFontRules) {
                                 return webFontRules.embedAll(Object.keys(webFontRules.rules()), mockResourceLoader({
                                     'http://fonts.com/font1.woff2': 'AAA',
                                     'http://fonts.com/font2.ttf': 'CCC'
@@ -250,7 +238,7 @@
                             });
 
                     })
-                    .then(function (cssText) {
+                    .then(function(cssText) {
                         assert.include(cssText, 'url("data:font/woff2;base64,AAA")');
                         assert.include(cssText, 'url("data:font/truetype;base64,CCC")');
                     })
@@ -258,14 +246,14 @@
                     .catch(error);
             });
 
-            it('should render web fonts', function (done) {
+            it.skip('should render web fonts', function(done) {
                 this.timeout(10000);
                 loadTestPage(
                         'fonts/regression.html',
                         'fonts/regression.css'
-                    ).then(function () {
+                    ).then(function() {
                         var domNode = $('#dom-node')[0];
-                        domtoimage.toImage(domNode, function (image) {
+                        domtoimage.toImage(domNode, function(image) {
                             drawControlImage(image);
                             // console.error(image.src);
                             //done();
@@ -279,40 +267,53 @@
             });
         });
 
-<<<<<<< HEAD
         function error(e) {
             console.error(e.toString() + '\n' + e.stack);
         }
 
-        function checkRendering(makeDataUrl, done) {
-=======
-        it('should use node filter', function (done) {
+        it('should use node filter', function(done) {
             loadTestPage(
                 'filter/dom-node.html',
                 'filter/style.css',
                 'filter/control-image'
-            ).then(function () {
-                    var domNode = $('#dom-node')[0];
-                    var controlImg = $('#control-image')[0];
-                    domtoimage.toDataUrl(domNode, function (dataUrl) {
-                        compare(dataUrl, controlImg, domNode, done);
-                    }, {
-                        filter: function (node) {
-                            if (node.classList)
-                                return !node.classList.contains('omit');
-                            return true;
-                        }
-                    });
+            ).then(function() {
+                var domNode = $('#dom-node')[0];
+                var controlImg = $('#control-image')[0];
+                domtoimage.toDataUrl(domNode, function(dataUrl) {
+                    compare(dataUrl, controlImg, domNode, done);
+                }, {
+                    filter: function(node) {
+                        if (node.classList)
+                            return !node.classList.contains('omit');
+                        return true;
+                    }
                 });
-        });
-
-        function checkRendering(done) {
->>>>>>> 09397940
+            });
+        });
+
+        function compare(imgUrl, ctrlImg, node, done) {
+            var img = new Image();
+            img.onload = function() {
+                drawRenderedImage(img, node);
+                assert.ok(imagediff.equal(img, ctrlImg), 'rendered and control images should be equal');
+                done();
+            };
+            img.src = imgUrl;
+
+            function drawRenderedImage(image, node) {
+                var canvas = $('#canvas')[0];
+                canvas.height = node.scrollHeight.toString();
+                canvas.width = node.scrollWidth.toString();
+                canvas.getContext('2d').drawImage(image, 0, 0);
+            }
+        }
+
+        function checkRendering(makeDataUrl, done) {
             var domNode = $('#dom-node')[0];
             var canvas = $('#canvas')[0];
             canvas.height = domNode.offsetHeight.toString();
             canvas.width = domNode.offsetWidth.toString();
-            makeDataUrl(domNode, function (dataUrl) {
+            makeDataUrl(domNode, function(dataUrl) {
                 checkDataUrl(dataUrl, done);
             });
         }
@@ -320,15 +321,12 @@
         function checkDataUrl(imageDataUrl, done) {
             var control = $('#control-image')[0];
             var rendered = new Image();
-            rendered.onload = function () {
+            rendered.onload = function() {
                 drawControlImage(rendered);
                 assert.ok(imagediff.equal(rendered, control), 'rendered and control images should be equal');
                 done();
             };
-<<<<<<< HEAD
             rendered.src = imageDataUrl;
-=======
-            img.src = imgUrl;
         }
 
         function drawRenderedImage(image, node) {
@@ -336,25 +334,24 @@
             canvas.height = node.scrollHeight.toString();
             canvas.width = node.scrollWidth.toString();
             canvas.getContext('2d').drawImage(image, 0, 0);
->>>>>>> 09397940
         }
 
         function loadTestPage(domFile, cssFile, controlImageFile) {
             return loadPage()
-                .then(function () {
-                    return loadText(domFile).then(function (domHtml) {
+                .then(function() {
+                    return loadText(domFile).then(function(domHtml) {
                         document.getElementById('root').innerHTML = domHtml;
                     });
                 })
-                .then(function () {
+                .then(function() {
                     if (cssFile)
-                        return loadText(cssFile).then(function (cssText) {
+                        return loadText(cssFile).then(function(cssText) {
                             document.getElementById('style').appendChild(document.createTextNode(cssText));
                         });
                 })
-                .then(function () {
+                .then(function() {
                     if (controlImageFile)
-                        return loadText(controlImageFile).then(function (imageHtml) {
+                        return loadText(controlImageFile).then(function(imageHtml) {
                             document.getElementById('control-image').src = imageHtml;
                         });
                 })
@@ -362,7 +359,7 @@
 
 
         function loadPage() {
-            return loadText('page.html').then(function (text) {
+            return loadText('page.html').then(function(text) {
                 var root = document.createElement('div');
                 root.id = 'test-root';
                 root.innerHTML = text;
@@ -381,8 +378,8 @@
             request.open('GET', url, true);
             request.responseType = 'text/plain';
 
-            return new Promise(function (resolve, reject) {
-                request.onload = function () {
+            return new Promise(function(resolve, reject) {
+                request.onload = function() {
                     if (this.status == 200)
                         resolve(request.response.toString().trim());
                     else
@@ -394,8 +391,8 @@
 
         function mockResourceLoader(content) {
             return {
-                load: function (url) {
-                    return new Promise(function (resolve, reject) {
+                load: function(url) {
+                    return new Promise(function(resolve, reject) {
                         resolve(content[url]);
                     });
                 }
