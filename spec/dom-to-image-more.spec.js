--- conflicted
+++ resolved
@@ -544,8 +544,6 @@
 
             function compareToControlImage(image, tolerance) {
                 const control = controlImage();
-<<<<<<< HEAD
-
                 const imageUrl = getImageBase64(image, 'image/png');
                 const controlUrl = getImageBase64(control, 'image/png');
                 assert.equal(
@@ -557,24 +555,6 @@
                     console.log(`        image: ${image.src}`);
                     console.log(`  imageBase64: ${imageUrl}`);
                     console.log(`controlBase64: ${controlUrl}`);
-=======
-                if (imagediff.equal(image, control, tolerance)) {
-                    assert.isTrue(true, 'rendered and control images should be same');
-                } else {
-                    // get the data representation so we can update the control images easily
-                    const imageUrl = getImageBase64(image, 'image/png');
-                    const controlUrl = getImageBase64(control, 'image/png');
-                    assert.equal(
-                        imageUrl,
-                        controlUrl,
-                        'rendered and control images should be same'
-                    );
-                    if (imageUrl !== controlUrl) {
-                        console.log(`        image: ${image.src}`);
-                        console.log(`  imageBase64: ${imageUrl}`);
-                        console.log(`controlBase64: ${controlUrl}`);
-                    }
->>>>>>> 40d23148
                 }
             }
 
@@ -657,10 +637,7 @@
                 assert.deepEqual(parse('url("http://acme.com/file")'), [
                     'http://acme.com/file',
                 ]);
-<<<<<<< HEAD
                 // eslint-disable-next-line quotes
-=======
->>>>>>> 40d23148
                 assert.deepEqual(parse("url(foo.com), url('bar.org')"), [
                     'foo.com',
                     'bar.org',
