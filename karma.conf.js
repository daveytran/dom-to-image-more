module.exports = function (config) {
    config.set({
        basePath: '',
        frameworks: ['mocha', 'chai'],

<<<<<<< HEAD
        files: [{
            pattern: 'spec/resources/*.html',
            included: false,
            served: true
        },
=======
        files: [
            {pattern: 'spec/resources/**/*', included: false, served: true},
>>>>>>> 58768fda

            'bower_components/jquery/dist/jquery.js',
            'bower_components/bluebird/js/browser/bluebird.js',
            'bower_components/js-imagediff/imagediff.js',

            'src/domvas.js',
            'spec/**/*spec.js'
        ],

        exclude: [],
        preprocessors: {},
        reporters: ['mocha'],
        port: 9876,
        colors: true,
        logLevel: config.LOG_INFO,
        autoWatch: true,
        browsers: ['Chrome', 'Firefox'],
<<<<<<< HEAD
        
        //browsers: ['Firefox'],
        //browsers: ['Chrome'],
        browserNoActivityTimeout: 60000,
        singleRun: false
=======
        singleRun: true,
        browserNoActivityTimeout: 60000
>>>>>>> 58768fda
    });
};<|MERGE_RESOLUTION|>--- conflicted
+++ resolved
@@ -3,16 +3,9 @@
         basePath: '',
         frameworks: ['mocha', 'chai'],
 
-<<<<<<< HEAD
-        files: [{
-            pattern: 'spec/resources/*.html',
-            included: false,
-            served: true
-        },
-=======
+
         files: [
             {pattern: 'spec/resources/**/*', included: false, served: true},
->>>>>>> 58768fda
 
             'bower_components/jquery/dist/jquery.js',
             'bower_components/bluebird/js/browser/bluebird.js',
@@ -30,15 +23,7 @@
         logLevel: config.LOG_INFO,
         autoWatch: true,
         browsers: ['Chrome', 'Firefox'],
-<<<<<<< HEAD
-        
-        //browsers: ['Firefox'],
-        //browsers: ['Chrome'],
-        browserNoActivityTimeout: 60000,
-        singleRun: false
-=======
         singleRun: true,
         browserNoActivityTimeout: 60000
->>>>>>> 58768fda
     });
 };