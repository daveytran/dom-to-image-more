--- conflicted
+++ resolved
@@ -194,11 +194,7 @@
             domtoimage.impl.options.useCredentials = options.useCredentials;
         }
 
-<<<<<<< HEAD
         if (typeof (options.httpTimeout) === 'undefined') {
-=======
-        if (typeof options.httpTimeout === 'undefined') {
->>>>>>> 40d23148
             domtoimage.impl.options.httpTimeout = defaultOptions.httpTimeout;
         } else {
             domtoimage.impl.options.httpTimeout = options.httpTimeout;
@@ -239,18 +235,10 @@
         }
     }
 
-<<<<<<< HEAD
-    function cloneNode(node, filter, root, parentComputedStyles, ownerWindow) {
-        // NEVER clone SCRIPT blocks and if not at root, and there's a filter
-        // ignore anything for which filter returns falsey
-        if (node.tagName === 'SCRIPT'
-            || (!root && filter && !filter(node))) {
-=======
     let sandbox = null;
 
     function cloneNode(node, filter, parentComputedStyles, ownerWindow) {
         if (node === sandbox || (parentComputedStyles !== null && filter && !filter(node))) {
->>>>>>> 40d23148
             return Promise.resolve();
         }
 
@@ -383,10 +371,7 @@
                         const cssText = style.cssText
                             ? formatCssText()
                             : formatCssProperties();
-<<<<<<< HEAD
-
-=======
->>>>>>> 40d23148
+
                         return document.createTextNode(`${selector}{${cssText}}`);
 
                         function formatCssText() {
@@ -1004,14 +989,8 @@
             // If the style does not match the default, or it does not match the parent's, set it. We don't know which
             // styles are inherited from the parent and which aren't, so we have to always check both.
             if (
-<<<<<<< HEAD
                 sourceValue !== defaultValue ||
                 (parentComputedStyles && sourceValue !== parentValue)
-=======
-                sourceValue !== defaultStyle[name] ||
-                (parentComputedStyles &&
-                    sourceValue !== parentComputedStyles.getPropertyValue(name))
->>>>>>> 40d23148
             ) {
                 const priority = sourceComputedStyles.getPropertyPriority(name);
                 setStyleProperty(targetStyle, name, sourceValue, priority);
@@ -1044,15 +1023,11 @@
         const defaultElement = sandboxWindow.document.createElement(tagName);
         sandboxWindow.document.body.appendChild(defaultElement);
         // Ensure that there is some content, so that properties like margin are applied.
-<<<<<<< HEAD
-        defaultElement.textContent = '.';
-        const defaultComputedStyle = sandboxWindow.getComputedStyle(defaultElement);
-=======
         // we use zero-width space to handle FireFox adding a pixel
         defaultElement.textContent = '\u200b';
         const defaultComputedStyle =
             sandbox.contentWindow.getComputedStyle(defaultElement);
->>>>>>> 40d23148
+
         const defaultStyle = {};
         // Copy styles to an object, making sure that 'width' and 'height' are given the default value of 'auto', since
         // their initial value is always 'auto' despite that the default computed value is sometimes an absolute length.
